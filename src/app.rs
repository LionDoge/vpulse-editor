mod impls;
// contains help text
mod help;
pub mod types;
mod migrations;

use delegate::delegate;
use std::time::UNIX_EPOCH;
use std::{path::PathBuf, fs, thread};
use core::panic;
use eframe::egui::util::undoer::Undoer;
use eframe::egui::Button;
use eframe::egui::TextStyle;
use eframe::egui::Vec2;
use serde::{Deserialize, Serialize};
use rfd::{FileDialog, MessageDialog};
use anyhow::anyhow;
use eframe::egui::{self, ComboBox, Modal, Id, RichText};
use egui_node_graph2::*;
use crate::bindings::*;
use crate::compiler::compile_graph;
use crate::pulsetypes::*;
use crate::typing::*;
use crate::utils::get_node_ids_connected_to_output;
use types::*;

static APP_NAME: &str = "Pulse Graph Editor";
#[derive(Default, Clone)]
#[cfg_attr(feature = "persistence", derive(Serialize, Deserialize))]
pub enum ModalWindowType {
    #[default]
    None,
    ConfirmSave
}

#[derive(Default, Clone)]
#[cfg_attr(feature = "persistence", derive(Serialize, Deserialize))]
pub struct ModalWindow {
    pub window_type: ModalWindowType,
    pub is_open: bool,
}

#[derive(Default, Clone)]
#[cfg_attr(feature = "persistence", derive(Serialize, Deserialize))]
pub struct FullGraphState {
    pub state: MyEditorState,
    pub user_state: PulseGraphState
}

impl FullGraphState {
    pub fn state(&self) -> &MyEditorState {
        &self.state
    }
    pub fn state_mut(&mut self) -> &mut MyEditorState {
        &mut self.state
    }
    pub fn user_state(&self) -> &PulseGraphState {
        &self.user_state
    }
    pub fn user_state_mut(&mut self) -> &mut PulseGraphState {
        &mut self.user_state
    }
}

#[derive(Default, Clone)]
#[cfg_attr(feature = "persistence", derive(Serialize, Deserialize))]
pub struct PulseGraphEditor {
    #[cfg_attr(feature = "persistence", serde(default))]
    version: FileVersion,
    #[cfg_attr(feature = "persistence", serde(flatten))]
    full_state: FullGraphState,
    #[cfg(feature = "nongame_asset_build")]
    #[serde(skip)]
    editor_config: EditorConfig,
    #[serde(skip)]
    current_modal_dialog: ModalWindow,
    #[serde(skip)]
    undoer: Undoer<FullGraphState>,
}

fn slotmap_eq <K: slotmap::Key, T: PartialEq>(a: &slotmap::SlotMap<K, T>, b: &slotmap::SlotMap<K, T>) -> bool {
    a.len() == b.len() && a.iter().all(|(key, value)| b.get(key) == Some(value))
}

impl PartialEq for FullGraphState {
    fn eq(&self, other: &Self) -> bool {
        self.state.graph.connections == other.state.graph.connections &&
        self.state.node_positions == other.state.node_positions &&
        slotmap_eq(&self.state.graph.nodes, &other.state.graph.nodes) &&
        slotmap_eq(&self.state.graph.inputs, &other.state.graph.inputs) &&
        slotmap_eq(&self.state.graph.outputs, &other.state.graph.outputs)
        //self.user_state == other.user_state
    }
}

impl PulseGraphEditor {
    delegate! {
        to self.full_state {
            pub fn state(&self) -> &MyEditorState;
            pub fn state_mut(&mut self) -> &mut MyEditorState;
            pub fn user_state(&self) -> &PulseGraphState;
            pub fn user_state_mut(&mut self) -> &mut PulseGraphState;
        }
    }
    fn save_graph(&self, filepath: &PathBuf) -> Result<(), anyhow::Error> {
        let res = ron::ser::to_string_pretty::<PulseGraphEditor>(
            self,
            ron::ser::PrettyConfig::default(),
        )?;
        fs::write(filepath, res)?;
        Ok(())
    }
    // perform a save including including some cleanup
    fn perform_save(&mut self, filepath: Option<&PathBuf>) -> anyhow::Result<()> {
        let dest_path;
        // remove the path on manual save (we don't use serde skip because we want to save it within autosaves)
        let save_path = self.full_state.user_state.save_file_path.take();
        if let Some(filepath) = filepath {
            dest_path = filepath;
        } else {
            // if no filepath is provided, assume the one in saved state
            if let Some(filepath) = save_path.as_ref() {
                dest_path = filepath;
            } else {
                return Err(anyhow!(
                    "No file path provided for saving the graph. This should not happen"
                ));
            }
        }
        self.save_graph(dest_path)?;
        // restore the path info to memory.
        self.full_state.user_state.save_file_path = save_path;
        Ok(())
    }
    // promts user to choose a file to save the graph to and remembers the location for saving.
    fn dialog_change_save_file(&mut self) -> bool {
        let chosen_file = FileDialog::new()
            .add_filter("Pulse Graph Editor State", &["ron"])
            .save_file();
        let did_pick = chosen_file.as_ref().is_some(); // if not, the user cancelled so we should note that
        if did_pick {
            self.full_state.user_state.save_file_path = chosen_file;
        }
        did_pick
    }
    // Applies some corrections if some data is missing or changed for files saved in older versions
    pub fn verify_compat(&mut self) {
        // v0.1.1 introduces a SecondaryMap node_sizes in GraphEditorState
        // make sure that it is populated with every existing node.
        if self.state().node_sizes.is_empty() {
            for node in self.full_state.state.graph.nodes.iter() {
                self.full_state.state.node_sizes.insert(node.0, egui::vec2(200.0, 200.0));
            }
        }
        let mut sound_event_nodes = vec![];
        let mut entfire_nodes = vec![];
        let mut call_func_nodes = vec![];
<<<<<<< HEAD
        for node_id in self.full_state.state.graph.iter_nodes().collect::<Vec<_>>() {
            let node = match self.full_state.state.graph.nodes.get_mut(node_id) {
=======
        let mut listen_entity_output_nodes = vec![];
        for node_id in self.state.graph.iter_nodes().collect::<Vec<_>>() {
            let node = match self.state.graph.nodes.get_mut(node_id) {
>>>>>>> 0ae1f1af
                Some(node) => node,
                None => continue,
            };
            let template = node.user_data.template;
            match template {
                // verify that all existing library binding nodes have correct parameter names, in case they have been updated between sessions.
                PulseNodeTemplate::LibraryBindingAssigned { binding } => {
                    if let Some(binding) = self.full_state.user_state.get_library_binding_from_index(&binding) {
                        if binding.inparams.is_none() {
                            continue;
                        }
                        let nodes = node.inputs.iter_mut().filter(|input| {
                            let nam_lowercase = input.0.to_lowercase();
                            !nam_lowercase.contains("action") && !nam_lowercase.contains("binding")
                        });
                        for (input, param) in nodes.zip(binding.inparams.as_ref().unwrap().iter()) {
                            input.0 = param.name.clone();
                        }
                    }
                }
                // v0.3.1 we added sound event source input.
                PulseNodeTemplate::SoundEventStart => {
                    // if the input is not present, add it to a list, and then add the input later
                    // can't do it here because of borrow checker
                    if node.get_input("soundEventType").is_err() {
                        sound_event_nodes.push(node_id);
                    }
                }
                // v0.3.1 Added entity handle input to EntFire
                PulseNodeTemplate::EntFire => {
                    if node.get_input("entityHandle").is_err() {
                        entfire_nodes.push(node_id);
                    }
                }
                // v0.3.1 Added Async fire mode to Call Node for functions
                PulseNodeTemplate::CallNode => {
                    if node.get_input("Async").is_err() {
                        let target_node_id = node
                            .get_input("nodeId")
                            .ok()
                            .and_then(|input_id| {
                                self.state().graph.get_input(input_id).value().clone().try_node_id().ok()
                            });

                        if let Some(target_node_id) = target_node_id {
<<<<<<< HEAD
                            if let Some(target_node) = self.state().graph.nodes.get(target_node_id) {
                                if target_node.user_data.template == PulseNodeTemplate::Function {
                                    call_func_nodes.push(node_id);
=======
                            if let Some(target_node) = self.state.graph.nodes.get(target_node_id) {
                                match target_node.user_data.template {
                                    PulseNodeTemplate::Function => { call_func_nodes.push(node_id); },
                                    PulseNodeTemplate::ListenForEntityOutput => { listen_entity_output_nodes.push(node_id); },
                                    _ => {}
>>>>>>> 0ae1f1af
                                }
                            }
                        }
                    }
                }
                _ => (),
            }
        }
        for node_id in sound_event_nodes {
            self.state_mut().graph.add_input_param(
                node_id,
                "soundEventType".to_string(),
                PulseDataType::GeneralEnum,
                PulseGraphValueType::GeneralEnumChoice {
                    value: GeneralEnumChoice::SoundEventStartType(SoundEventStartType::default())
                },
                InputParamKind::ConstantOnly,
                true,
            );
            // TODO: would be good to have some publically accessible simplifications for adding common inputs
            self.state_mut().graph.add_input_param(
                node_id,
                "ActionIn".to_string(),
                PulseDataType::Action,
                PulseGraphValueType::Action,
                InputParamKind::ConnectionOnly,
                true,
            );
            self.state_mut().graph.add_output_param(node_id, "outAction".to_string(), PulseDataType::Action);
            // all of this below is just to move the input action to the top, since the library doesn't really make that easy.
            let node = self.state_mut().graph.nodes.get_mut(node_id).unwrap();
            let mut input_id = None;
            node.inputs.retain(|input| {
                input_id = Some(input.1);
                input.0 != "ActionIn"
            });
            if let Some(input_id) = input_id {
                node.inputs.insert(0,("ActionIn".to_string(), input_id));
            }
        }
        for node_id in entfire_nodes {
            self.state_mut().graph.add_input_param(
                node_id,
                "entityHandle".to_string(),
                PulseDataType::EHandle,
                PulseGraphValueType::EHandle,
                InputParamKind::ConnectionOnly,
                true,
            );
        }
        for node_id in call_func_nodes {
            self.state_mut().graph.add_input_param(
                node_id,
                "Async".to_string(),
                PulseDataType::Bool,
                PulseGraphValueType::Bool { value: false },
                InputParamKind::ConstantOnly,
                true,
            );
        }
        for node_id in listen_entity_output_nodes {
            let node = self.state.graph.nodes.get_mut(node_id).unwrap();
            if let Ok(o) = node.get_output("outAction") { 
                self.state.graph.remove_output_param(o);
            }
        }
        // this fills out the default domain and subdomain if they're not set at launch time
        if self.user_state().graph_domain.is_empty() {
            self.user_state_mut().graph_domain = "ServerEntity".to_string();
        }
        if self.user_state().graph_subtype.is_empty() {
            self.user_state_mut().graph_subtype = "PVAL_EHANDLE:point_pulse".to_string();
        }
    }
    fn load_graph(&mut self, filepath: &PathBuf) -> Result<(), anyhow::Error> {
        let contents = fs::read_to_string(filepath)?;
        let loaded_graph: PulseGraphEditor = ron::from_str(&contents).map_err(|e| {
            anyhow::anyhow!(
                "Failed to parse file: {}",
                e.to_string()
            )
        })?;
        self.full_state.state = loaded_graph.full_state.state;
        self.user_state_mut().load_from(loaded_graph.full_state.user_state);
        // we don't serialize file path since the file could be moved between save/open.
        self.user_state_mut().save_file_path = Some(filepath.clone());
        self.verify_compat();
        Ok(())
    }
    fn new_graph(&mut self, ctx: &egui::Context) {
        self.full_state.state = MyEditorState::default();
        self.user_state_mut().load_from(PulseGraphState::default());
        self.user_state_mut().save_file_path = None;
        self.update_titlebar(ctx);
    }
    pub fn update_output_node_param(&mut self, node_id: NodeId, name: &String, input_name: &str) {
        let param = self
            .state_mut()
            .graph
            .nodes
            .get_mut(node_id)
            .unwrap()
            .get_input(input_name);
        if let Ok(param) = param {
            self.state_mut().graph.remove_input_param(param);
        }
        let public_outputs: Vec<_> = self.user_state().public_outputs.to_vec();
        for output in public_outputs {
            if output.name == *name {
                match output.typ {
                    PulseValueType::PVAL_FLOAT(_) | PulseValueType::PVAL_INT(_) => {
                        self.state_mut().graph.add_input_param(
                            node_id,
                            String::from(input_name),
                            PulseDataType::Scalar,
                            PulseGraphValueType::Scalar { value: 0f32 },
                            InputParamKind::ConnectionOrConstant,
                            true,
                        );
                    }
                    PulseValueType::PVAL_STRING(_) => {
                        self.state_mut().graph.add_input_param(
                            node_id,
                            String::from(input_name),
                            PulseDataType::String,
                            PulseGraphValueType::String {
                                value: String::default(),
                            },
                            InputParamKind::ConnectionOrConstant,
                            true,
                        );
                    }
                    PulseValueType::PVAL_VEC3(_) => {
                        self.state_mut().graph.add_input_param(
                            node_id,
                            String::from(input_name),
                            PulseDataType::Vec3,
                            PulseGraphValueType::Vec3 {
                                value: Vec3 {
                                    x: 0.0,
                                    y: 0.0,
                                    z: 0.0,
                                },
                            },
                            InputParamKind::ConnectionOrConstant,
                            true,
                        );
                    }
                    PulseValueType::PVAL_EHANDLE(_) => {
                        self.state_mut().graph.add_input_param(
                            node_id,
                            String::from(input_name),
                            PulseDataType::EHandle,
                            PulseGraphValueType::EHandle,
                            InputParamKind::ConnectionOnly,
                            true,
                        );
                    }
                    _ => {}
                }
            }
        }
    }
    fn add_node_input_simple(
        &mut self,
        node_id: NodeId,
        data_typ: PulseDataType,
        value_typ: PulseGraphValueType,
        input_name: &str,
        kind: InputParamKind,
    ) {
        self.state_mut().graph.add_input_param(
            node_id,
            String::from(input_name),
            data_typ,
            value_typ,
            kind,
            true,
        );
    }
    fn add_node_output_simple(
        &mut self,
        node_id: NodeId,
        data_typ: PulseDataType,
        output_name: &str,
    ) {
        self.state_mut()
            .graph
            .add_output_param(node_id, String::from(output_name), data_typ);
    }
    pub fn update_node_inputs_outputs_types(
        &mut self,
        node_id: NodeId,
        name: &String,
        new_type: Option<PulseValueType>,
    ) {
        let node = self.state().graph.nodes.get(node_id).unwrap();
        match node.user_data.template {
            PulseNodeTemplate::GetVar => {
                let param = node.get_output("value");
                if let Ok(param) = param {
                    self.state_mut().graph.remove_output_param(param);
                }
                let var = self
                    .user_state()
                    .variables
                    .iter()
                    .find(|var| var.name == *name);
                if let Some(var) = var {
                    self.add_node_output_simple(node_id, var.data_type.clone(), "value");
                }
            }
            PulseNodeTemplate::SetVar => {
                let param = node.get_input("value");
                if let Ok(param) = param {
                    self.state_mut().graph.remove_input_param(param);
                }
                let var = self
                    .user_state()
                    .variables
                    .iter()
                    .find(|var| var.name == *name);
                if let Some(var) = var {
                    let val_typ = data_type_to_value_type(&var.data_type);
                    self.add_node_input_simple(
                        node_id,
                        var.data_type.clone(),
                        val_typ,
                        "value",
                        InputParamKind::ConnectionOrConstant,
                    );
                }
            }
            PulseNodeTemplate::Operation => {
                if new_type.is_none() {
                    panic!("update_node_inputs_outputs() ended up on node that requires new value type from response, but it was not provided");
                }
                let new_type = new_type.unwrap();
                let param_a = node.get_input("A");
                let param_b = node.get_input("B");
                let param_out = node.get_output("out");
                if param_a.is_err() || param_b.is_err() || param_out.is_err() {
                    panic!("node that requires inputs 'A', 'B' and output 'out', but one of them was not found");
                }
                self.state_mut().graph.remove_input_param(param_a.unwrap());
                self.state_mut().graph.remove_input_param(param_b.unwrap());
                self.state_mut().graph.remove_output_param(param_out.unwrap());

                let types = pulse_value_type_to_node_types(&new_type);
                self.add_node_input_simple(
                    node_id,
                    types.0.clone(),
                    types.1.clone(),
                    "A",
                    InputParamKind::ConnectionOrConstant,
                );
                self.add_node_input_simple(
                    node_id,
                    types.0.clone(),
                    types.1,
                    "B",
                    InputParamKind::ConnectionOrConstant,
                );
                self.add_node_output_simple(node_id, types.0, "out");
            }
            PulseNodeTemplate::Convert => {
                if name == "typefrom" {
                    let param_input = node.get_input("input");
                    if let Ok(param_input) = param_input {
                        self.state_mut().graph.remove_input_param(param_input);
                        let types = pulse_value_type_to_node_types(&new_type.unwrap());
                        self.add_node_input_simple(
                            node_id,
                            types.0,
                            types.1,
                            "input",
                            InputParamKind::ConnectionOrConstant,
                        );
                    }
                } else if name == "typeto" {
                    let param_output = node.get_output("out");
                    if let Ok(param_output) = param_output {
                        self.state_mut().graph.remove_output_param(param_output);
                        let types = pulse_value_type_to_node_types(&new_type.unwrap());
                        self.add_node_output_simple(node_id, types.0, "out");
                    }
                }
            }
            PulseNodeTemplate::Compare | PulseNodeTemplate::CompareOutput => {
                if new_type.is_none() {
                    panic!("update_node_inputs_outputs() ended up on node that requires new value type from response, but it was not provided");
                }
                let new_type = new_type.unwrap();
                let param_a = node.get_input("A");
                let param_b = node.get_input("B");
                if param_a.is_err() || param_b.is_err() {
                    panic!("node that requires inputs 'A' and 'B', but one of them was not found");
                }
                self.state_mut().graph.remove_input_param(param_a.unwrap());
                self.state_mut().graph.remove_input_param(param_b.unwrap());

                let types = pulse_value_type_to_node_types(&new_type);
                self.add_node_input_simple(
                    node_id,
                    types.0.clone(),
                    types.1.clone(),
                    "A",
                    InputParamKind::ConnectionOrConstant,
                );
                self.add_node_input_simple(
                    node_id,
                    types.0.clone(),
                    types.1,
                    "B",
                    InputParamKind::ConnectionOrConstant,
                );
            }
            PulseNodeTemplate::GetArrayElement => {
                if new_type.is_none() {
                    panic!("update_node_inputs_outputs() ended up on node that requires new value type from response, but it was not provided");
                }
                let new_type = new_type.unwrap();
                let param_a = node.get_input("expectedType");
                if param_a.is_err() {
                    panic!("node that requires input 'expectedType', but it was not found");
                }
                let param_output = node.get_output("out");
                if let Ok(param_output) = param_output {
                    self.state_mut().graph.remove_output_param(param_output);
                    let types = pulse_value_type_to_node_types(&new_type);
                    self.add_node_output_simple(node_id, types.0, "out");
                }
            }
            PulseNodeTemplate::ScaleVector => {
                if new_type.is_none() {
                    panic!("update_node_inputs_outputs() ended up on node that requires new value type from response, but it was not provided");
                }
                let new_type = new_type.unwrap();
                let types = pulse_value_type_to_node_types(&new_type);
                let output_id = node.get_output("out");
                let param_vec = node.get_input("vector");
                if output_id.is_err() {
                    panic!("node requires output 'out', but it was not found");
                }
                let output = self.state_mut().graph.get_output_mut(output_id.unwrap());
                output.typ = types.0.clone();
                if param_vec.is_err(){
                    panic!("node that requires inputs 'A' and 'B', but one of them was not found");
                }
                self.state_mut().graph.remove_input_param(param_vec.unwrap());

                self.add_node_input_simple(
                    node_id,
                    types.0,
                    types.1,
                    "vector",
                    InputParamKind::ConnectionOrConstant,
                );
            }
            PulseNodeTemplate::NewArray => {
                let types = pulse_value_type_to_node_types(&new_type.unwrap_or_default());
                let inputs = node.user_data.added_inputs.clone();
                for inp in inputs {
                    let param = self.state.graph.get_input_mut(inp);
                    param.typ = types.0.clone();
                    param.value = types.1.clone();
                }
            }
            _ => {}
        }
    }

    fn update_library_binding_params(&mut self, node_id: &NodeId, binding: &FunctionBinding) {
        let output_ids: Vec<_> = {
            let node = self.state().graph.nodes.get(*node_id).unwrap();
            node.output_ids().collect()
        };
        for output in output_ids {
            self.state_mut().graph.remove_output_param(output);
        }
        let input_ids: Vec<_> = {
            let node = self.state_mut().graph.nodes.get_mut(*node_id).unwrap();
            node.input_ids().collect()
        };
        let node = self.state().graph.nodes.get(*node_id).unwrap();
        let binding_chooser_input_id = node
            .get_input("binding")
            .expect("Expected 'Invoke library binding' node to have 'binding' input param");
        for input in input_ids {
            if input != binding_chooser_input_id {
                self.state_mut().graph.remove_input_param(input);
            }
        }
        // If it's action type (nodes that usually don't provide a value) make it have in and out actions.
        if binding.typ == LibraryBindingType::Action {
            self.state_mut().graph.add_output_param(
                *node_id,
                "outAction".to_string(),
                PulseDataType::Action,
            );
            self.state_mut().graph.add_input_param(
                *node_id,
                "ActionIn".to_string(),
                PulseDataType::Action,
                PulseGraphValueType::Action,
                InputParamKind::ConnectionOrConstant,
                true,
            );
        }
        if let Some(inparams) = &binding.inparams {
            for param in inparams {
                let connection_kind = get_preffered_inputparamkind_from_type(&param.pulsetype);
                let graph_types = pulse_value_type_to_node_types(&param.pulsetype);
                self.state_mut().graph.add_input_param(
                    *node_id,
                    param.name.clone(),
                    graph_types.0,
                    graph_types.1,
                    connection_kind,
                    true,
                );
            }
        }
        if let Some(outparams) = &binding.outparams {
            for param in outparams {
                self.state_mut().graph.add_output_param(
                    *node_id,
                    param.name.clone(),
                    pulse_value_type_to_node_types(&param.pulsetype).0,
                );
            }
        }
    }

    fn update_event_binding_params(&mut self, node_id: &NodeId, binding: &EventBinding) {
        let output_ids: Vec<_> = {
            let node = self.state().graph.nodes.get(*node_id).unwrap();
            node.output_ids().collect()
        };
        for output in output_ids {
            self.state_mut().graph.remove_output_param(output);
        }
        // TODO: maybe instead of adding this back instead check in the upper loop, altho is seems a bit involved
        // so maybe this is just more efficient?
        self.state_mut()
            .graph
            .add_output_param(*node_id, "outAction".to_string(), PulseDataType::Action);
        if let Some(inparams) = &binding.inparams {
            for param in inparams {
                self.state_mut().graph.add_output_param(
                    *node_id,
                    param.name.clone(),
                    pulse_value_type_to_node_types(&param.pulsetype).0,
                );
            }
        }
    }

    // Update inputs on "Call Node" depending on the type of referenced node.
    fn update_remote_node_params(&mut self, node_id: &NodeId, node_id_refrence: &NodeId) {
        let node = self.state_mut().graph.nodes.get_mut(*node_id).unwrap();
        // remove all inputs
        let input_ids: Vec<_> = node.input_ids().collect();
        let output_ids: Vec<_> = node.output_ids().collect();
        let input_node_chooser = node
            .get_input("nodeId")
            .expect("Expected 'Call Node' node to have 'nodeId' input param");
        for input in input_ids {
            // don't remove the node chooser input
            if input != input_node_chooser {
                self.state_mut().graph.remove_input_param(input);
            }
        }
<<<<<<< HEAD
        if let Some(reference_node) = self.state().graph.nodes.get(*node_id_refrence) {
=======
        for output in output_ids {
            self.state.graph.remove_output_param(output);
        }
        if let Some(reference_node) = self.state.graph.nodes.get(*node_id_refrence) {
>>>>>>> 0ae1f1af
            let reference_node_template = reference_node.user_data.template;
            match reference_node_template {
                PulseNodeTemplate::ListenForEntityOutput => {
                    self.state_mut().graph.add_input_param(
                        *node_id,
                        "hEntity".into(),
                        PulseDataType::EHandle,
                        PulseGraphValueType::EHandle,
                        InputParamKind::ConnectionOnly,
                        true,
                    );
                    self.state_mut().graph.add_input_param(
                        *node_id,
                        "Run".into(),
                        PulseDataType::Action,
                        PulseGraphValueType::Action,
                        InputParamKind::ConnectionOnly,
                        true,
                    );
                    self.state_mut().graph.add_input_param(
                        *node_id,
                        "Cancel".into(),
                        PulseDataType::Action,
                        PulseGraphValueType::Action,
                        InputParamKind::ConnectionOnly,
                        true,
                    );
                }
                PulseNodeTemplate::Function => {
                    self.state_mut().graph.add_input_param(
                        *node_id,
                        "ActionIn".into(),
                        PulseDataType::Action,
                        PulseGraphValueType::Action,
                        InputParamKind::ConnectionOnly,
                        true,
                    );
                    self.state_mut().graph.add_input_param(*node_id,
                        "Async".into(),
                        PulseDataType::Bool,
                        PulseGraphValueType::Bool { value: Default::default() },
                        InputParamKind::ConstantOnly,
                        true,
                    );
                    self.state.graph.add_output_param(
                        *node_id,
                        "outAction".into(),
                        PulseDataType::Action,
                    );
                }
                PulseNodeTemplate::Timeline => {
                    self.state_mut().graph.add_input_param(
                        *node_id,
                        "Start".into(),
                        PulseDataType::Action,
                        PulseGraphValueType::Action,
                        InputParamKind::ConnectionOnly,
                        true,
                    );
                    self.state_mut().graph.add_input_param(
                        *node_id,
                        "Stop".into(),
                        PulseDataType::Action,
                        PulseGraphValueType::Action,
                        InputParamKind::ConnectionOnly,
                        true,
                    );
                    self.state.graph.add_output_param(
                        *node_id,
                        "outAction".into(),
                        PulseDataType::Action,
                    );
                }
                _ => {
                    panic!(
                        "update_remote_node_params() called on unsupported node type: {:?}",
                        reference_node_template
                    );
                }
            }
        } else {
            println!("update_remote_node_params() called on node that does not exist in the graph anymore!");
        }
    }
    async fn check_for_updates() -> anyhow::Result<()> {
        let releases = self_update::backends::github::ReleaseList::configure()
            .repo_owner("liondoge")
            .repo_name("vpulse-editor")
            .build()?
            .fetch()?;
        let rel = releases.first().ok_or(anyhow::anyhow!(
            "No releases present after fetching from GitHub"
        ))?;
        let mut msg_box = rfd::AsyncMessageDialog::new()
            .set_level(rfd::MessageLevel::Info);
        if self_update::version::bump_is_greater(env!("CARGO_PKG_VERSION"), &rel.version)? {
            msg_box = msg_box
                .set_title("Update Available")
                .set_buttons(rfd::MessageButtons::YesNo)
                .set_description(format!(
                    "A new version of Pulse Graph Editor is available: {}.\nDo you want to update?",
                    rel.version
                ));
        } else {
            msg_box = msg_box
                .set_title("Up to date")
                .set_buttons(rfd::MessageButtons::Ok)
                .set_description("Pulse Graph Editor is up to date.");
        }
        let response = msg_box.show().await;
        if response == rfd::MessageDialogResult::Yes {
            open::that("https://github.com/LionDoge/vpulse-editor/releases/latest")?;
        }
        Ok(())
    }
    // traverse forward to nodes connected to THIS node's output recursively
    // until we reach a node that doesn't depend on polymorphic return type.
    fn update_polymorphic_output_types(&mut self, node_id: NodeId, source_type: Option<PulseValueType>, source_input_name: Option<&str>) -> anyhow::Result<()> {
        // if the node is a "Make Array" node, we need to update the output type based on the array type
        let node_data = self.state().graph.nodes.get(node_id)
            .ok_or(anyhow::anyhow!("Node with id {:?} not found in the graph", node_id))?;
        if !has_polymorhpic_dependent_return(&node_data.user_data.template, self.user_state()) {
            return Ok(());
        };
        
        let opt_new_type = match node_data.user_data.template {
            PulseNodeTemplate::NewArray => {
                let graph = &self.state().graph;
                // TODO: get_constant_graph_input_value should probably be moved out of the compiler module
                let typ = crate::compiler::get_constant_graph_input_value!(
                    graph,
                    node_data,
                    "arrayType",
                    try_pulse_type
                );
                Some(PulseValueType::PVAL_ARRAY(Box::new(typ)))
            }
            PulseNodeTemplate::GetArrayElement
            | PulseNodeTemplate::ForEach => {
                // if the source type is not None, we can update the output type
                if let Some(source_type) = &source_type {
                    // if the source type is an array, we need to update the output type to the inner type
                    if let PulseValueType::PVAL_ARRAY(inner) = source_type {
                        let node_data_mut = self.state_mut().graph.nodes.get_mut(node_id).unwrap(); // already checked, can unwrap.
                        let out_id = node_data_mut.get_output("out")?;
                        node_data_mut.user_data.custom_output_type = Some((**inner).clone());
                        // update output in UI
                        self.state_mut().graph.get_output_mut(out_id).typ = pulse_value_type_to_node_types(inner).0;
                        Some((**inner).clone())
                    } else {
                        panic!("GetArrayElement/ForEach node expected source type to be an array, but it was not. This is a bug!");
                    }
                } else {
                    None
                }
            }
            PulseNodeTemplate::LibraryBindingAssigned { binding } => {
                let binding = &self.user_state().bindings.gamefunctions[binding.0];
                let new_type = if let Some(typ) = source_type {
                    Some(typ)
                } else {
                   node_data.user_data.custom_output_type.clone()
                };
                if let Some(polymorphic_return) = &binding.polymorphic_return {
                    match &polymorphic_return {
                        // full type means that we copy over the return type from the binding
                        PolimorphicTypeInfo::FullType (param_name) => {
                            println!("source input name: {}", source_input_name.unwrap_or_default());
                            if source_input_name.is_some_and(|f| f == param_name) || source_input_name.is_none() {
                                let node_data_mut = self.state_mut().graph.nodes.get_mut(node_id).unwrap();
                                node_data_mut.user_data.custom_output_type = new_type.clone();
                                new_type
                            } else {
                                None
                            }
                        }
                        PolimorphicTypeInfo::TypeParam (param_name) => {
                            // type param means that we use the type parameter from the binding
                            // Must be an array, otherwise the definition is wrong!
                            println!("source input name: {}", source_input_name.unwrap_or_default());
                            if source_input_name.is_some_and(|f| f == param_name) || source_input_name.is_none() {
                                new_type.map(|new_type| {
                                    if let PulseValueType::PVAL_ARRAY(inner) = new_type {
                                        let node_data_mut = self.state_mut().graph.nodes.get_mut(node_id).unwrap();
                                        node_data_mut.user_data.custom_output_type = Some(*inner.clone());
                                        *inner
                                    } else {
                                        panic!("Polymorphic return type requested inner type from param, but that param was not Array type, which seems wrong!");
                                    }
                                })
                            } else {
                                None
                            }
                        }
                        PolimorphicTypeInfo::ToSubtype(_param_name) => {
                            // FUTURE: to_subtype requests a specific return subtype described in the provided parameter
                            // However it's only really used for EHandles, and if a method requests a specific subtype of EHandle
                            // then it will be upcasted anyways, so doing anything here is not really worth the effort.
                            if let Some(param) = binding.find_outparam_by_name("retval") {
                                Some(param.pulsetype.clone())
                            } else {
                                Some(PulseValueType::PVAL_ARRAY(Box::new(PulseValueType::PVAL_EHANDLE(None))))
                            }
                        }
                    }
                } else {
                    None
                }
            }
            PulseNodeTemplate::GetVar => {
                // compiler should handle the register generation fine without any info from here
                // we only just provide info to connected nodes from this one
                let name_id = node_data
                    .get_input("variableName")
                    .map_err(|e: EguiGraphError| anyhow!(e).context(": Update polymorphic types"))?;
                let var_name = self.state().graph
                    .get_input(name_id)
                    .value()
                    .clone()
                    .try_variable_name()
                    .map_err(|e| anyhow!(e).context(": Update polymorphic types"))?;
                let var = self
                    .user_state()
                    .variables
                    .iter()
                    .find(|var| var.name == *var_name);
                var.map(|var| var.typ_and_default_value.clone())
            }
            _ => None
        };
        // now update the custom type in user data so the compiler can use it
        // this will only happen if the resulting type is not None
        if let Some(new_type) = &opt_new_type {
            let node_data_mut = self.state_mut().graph.nodes.get_mut(node_id).unwrap();
            node_data_mut.user_data.custom_output_type = opt_new_type.clone();
            println!(
                "[UI] Updating polymorphic output type of node {:?} to {:?}",
                node_id, new_type
            );
            // LOL, this needs to be slightly improved to make it more generic.
            let outnodes = get_node_ids_connected_to_output(
                self.state().graph.nodes.get(node_id).unwrap(), &self.state().graph, "out")
                .unwrap_or_default();
            let outnodes2 = get_node_ids_connected_to_output(
                self.state().graph.nodes.get(node_id).unwrap(), &self.state().graph, "retval")
                .unwrap_or_default();
            let outnodes3 = get_node_ids_connected_to_output(
                self.state().graph.nodes.get(node_id).unwrap(), &self.state().graph, "value")
                .unwrap_or_default();
            for node_and_input_name in outnodes.iter().chain(outnodes2.iter()).chain(outnodes3.iter()) {
                // recursively update the output type of connected nodes
                self.update_polymorphic_output_types(
                    node_and_input_name.0,
                     opt_new_type.clone(),
                      Some(&node_and_input_name.1)
                )?;
            }
        }
        Ok(())
    }
    fn clone_node(&mut self, source_node_id: NodeId, pos_offset: egui::Vec2) -> NodeId {
        let source_node_data = self.state().graph.nodes.get(source_node_id).unwrap();
        let source_label = source_node_data.label.clone();
        let source_user_data = source_node_data.user_data.clone();
        let inputs = source_node_data.inputs.clone();
        let outputs = source_node_data.outputs.clone();
        let new_node = self.state_mut().graph.add_node(
            source_label,
            source_user_data,
            |grph, node_id| {
                // clone inputs
                // no input names in InputParam directly, they're stored directly in the node as vec of tuples
                for (input_name, input_id) in inputs {
                    let input_param = grph.get_input(input_id);
                    grph.add_input_param(
                        node_id,
                        input_name,
                        input_param.typ.clone(),
                        input_param.value.clone(),
                        input_param.kind,
                        true,
                    );
                }
                // clone outputs
                for (output_name, output_id) in outputs {
                    let output_param = grph.get_output(output_id);
                    grph.add_output_param(
                        node_id,
                        output_name,
                        output_param.typ.clone(),
                    );
                }
            }
        );
        // unwraps should basically never fail, otherwise there would be bigger issues.
        let orig_pos = self.full_state.state.node_positions.get(source_node_id).unwrap();
        self.full_state.state.node_positions.insert(new_node,*orig_pos + pos_offset);
        self.full_state.state.node_sizes.insert(new_node, *self.state().node_sizes.get(source_node_id).unwrap());
        self.full_state.state.node_order.push(new_node);
        // make sure exposed node info gets cloned as well (like function node)
        if let Some(name) = self.user_state().exposed_nodes.get(source_node_id).cloned() {
            self.user_state_mut().exposed_nodes.insert(new_node, format!("{name} clone"));
        }
        new_node
    }

    fn update_titlebar(&self, ctx: &egui::Context) {
        let file_name = if let Some(file_path) = &self.user_state().save_file_path {
            file_path
                .file_name()
                .and_then(|name| name.to_str())
                .unwrap_or("<UNSAVED>")
                .to_string()
        } else {
            "<UNSAVED>".to_string()
        };
        println!("{}", file_name);
        ctx.send_viewport_cmd(egui::ViewportCommand::Title(
            format!("{APP_NAME} - {}", file_name)
        ));
    }

    fn feed_undo_state(&mut self) {
        self.undoer.feed_state(
            std::time::SystemTime::now()
                .duration_since(UNIX_EPOCH)
                .expect("time went backwards")
                .as_secs_f64(), 
            &self.full_state
        );
    }
}

impl PulseGraphEditor{
    /// If the persistence feature is enabled, Called once before the first frame.
    /// Load previous app state (if any).
    pub fn new(cc: &eframe::CreationContext<'_>) -> Self {
        
        #[cfg(feature = "persistence")]
        let mut grph: PulseGraphEditor = cc
            .storage
            .and_then(|storage| eframe::get_value(storage, PERSISTENCE_KEY))
            .unwrap_or_default();

        grph.update_titlebar(&cc.egui_ctx);
        #[cfg(feature = "nongame_asset_build")] {
            let cfg_res: anyhow::Result<EditorConfig> = {
                let cfg_str = std::fs::read_to_string("config.json");
                match cfg_str {
                    Ok(cfg_str) => serde_json::from_str(&cfg_str)
                        .map_err(|e| anyhow::anyhow!("Failed to parse config.json: {}", e)),
                    Err(e) => Err(anyhow::anyhow!("Failed to read config.json: {}", e)),
                }
            };
            if let Err(e) = &cfg_res {
                MessageDialog::new()
                .set_level(rfd::MessageLevel::Error)
                .set_title("Failed to load config file")
                .set_buttons(rfd::MessageButtons::Ok)
                .set_description(format!("Failed to load config.json, compiling will not work fully. Refer to the documentation on how to set up valid configuration.\n {e}"))
                .show();
            };
            grph.editor_config = cfg_res.unwrap_or_default();
        }

        let bindings = load_bindings(std::path::Path::new("bindings_cs2.json"));
        match bindings {
            Ok(bindings) => {
                grph.user_state_mut().bindings = bindings;
            }
            Err(e) => {
                MessageDialog::new()
                    .set_level(rfd::MessageLevel::Error)
                    .set_title("Failed to load bindings for CS2")
                    .set_buttons(rfd::MessageButtons::Ok)
                    .set_description(e.to_string())
                    .show();
            }
        };
        grph.verify_compat();
        grph
    }

    fn handle_open_file(&mut self, filepath: &PathBuf) -> anyhow::Result<()> {
        if let Err(e) = self.load_graph(filepath) {
            MessageDialog::new()
                .set_level(rfd::MessageLevel::Error)
                .set_title("Load failed")
                .set_buttons(rfd::MessageButtons::Ok)
                .set_description(e.to_string())
                .show();
            return Err(e);
        }
        Ok(())
    }   
}

// assigns proper default values based on the text buffer, and updates the graph node types (DataTypes)
// this happens when input buffer changes, or the selected type changes.
pub fn update_variable_data(var: &mut PulseVariable) {
    var.typ_and_default_value = match &var.typ_and_default_value {
        PulseValueType::PVAL_INT(_) => {
            var.data_type = PulseDataType::Scalar;
            var.default_value_buffer
                .parse::<i32>()
                .map(|x| PulseValueType::PVAL_INT(Some(x)))
                .unwrap_or(PulseValueType::PVAL_INT(None))
        }
        PulseValueType::PVAL_FLOAT(_) => {
            var.data_type = PulseDataType::Scalar;
            var.default_value_buffer
                .parse::<f32>()
                .map(|x| PulseValueType::PVAL_FLOAT(Some(x)))
                .unwrap_or(PulseValueType::PVAL_FLOAT(None))
        }
        PulseValueType::PVAL_STRING(_) => {
            var.data_type = PulseDataType::String;
            PulseValueType::PVAL_STRING(Some(var.default_value_buffer.clone()))
        }
        PulseValueType::PVAL_VEC2(_) => {
            var.data_type = PulseDataType::Vec2;
            var.typ_and_default_value.to_owned()
        }
        PulseValueType::PVAL_VEC3(_) => {
            var.data_type = PulseDataType::Vec3;
            var.typ_and_default_value.to_owned()
        }
        PulseValueType::PVAL_VEC3_LOCAL(_) => {
            var.data_type = PulseDataType::Vec3Local;
            var.typ_and_default_value.to_owned()
        }
        PulseValueType::PVAL_VEC4(_) => {
            var.data_type = PulseDataType::Vec4;
            var.typ_and_default_value.to_owned()
        }
        PulseValueType::PVAL_QANGLE(_) => {
            var.data_type = PulseDataType::QAngle;
            var.typ_and_default_value.to_owned()
        }
        // horrible stuff, this will likely be refactored.
        PulseValueType::PVAL_EHANDLE(_) => {
            var.data_type = PulseDataType::EHandle;
            PulseValueType::PVAL_EHANDLE(Some(var.default_value_buffer.clone()))
        }
        PulseValueType::PVAL_SNDEVT_GUID(_) => {
            var.data_type = PulseDataType::SndEventHandle;
            PulseValueType::PVAL_SNDEVT_GUID(None)
        }
        PulseValueType::PVAL_BOOL_VALUE(_) => {
            var.data_type = PulseDataType::Bool;
            var.typ_and_default_value.to_owned()
        }
        PulseValueType::PVAL_COLOR_RGB(_) => {
            var.data_type = PulseDataType::Color;
            var.typ_and_default_value.to_owned()
        }
        PulseValueType::DOMAIN_ENTITY_NAME => {
            var.data_type = PulseDataType::EntityName;
            var.typ_and_default_value.to_owned()
        }
        _ => {
            var.data_type = pulse_value_type_to_node_types(&var.typ_and_default_value).0;
            var.typ_and_default_value.to_owned()
        }
    };
}

#[cfg(feature = "persistence")]
const PERSISTENCE_KEY: &str = "egui_node_graph";

pub fn has_polymorhpic_dependent_return(
    template: &PulseNodeTemplate,
    user_state: &PulseGraphState,
) -> bool {
    match template {
        PulseNodeTemplate::GetArrayElement
        | PulseNodeTemplate::NewArray
        | PulseNodeTemplate::GetVar
        | PulseNodeTemplate::ForEach => true,
        PulseNodeTemplate::LibraryBindingAssigned { binding: idx } => {
            let binding = match user_state.get_library_binding_from_index(idx) {
                Some(binding) => binding,
                None => return false,
            };
            binding.polymorphic_return.is_some()
        }
        _ => false
    }
}

impl eframe::App for PulseGraphEditor {
    #[cfg(feature = "persistence")]
    /// If the persistence function is enabled,
    /// Called by the frame work to save state before shutdown.
    fn save(&mut self, storage: &mut dyn eframe::Storage) {
        eframe::set_value(storage, PERSISTENCE_KEY, &self);
    }
    /// Called each time the UI needs repainting, which may be many times per second.
    /// Put your widgets into a `SidePanel`, `TopPanel`, `CentralPanel`, `Window` or `Area`.
    fn update(&mut self, ctx: &eframe::egui::Context, _frame: &mut eframe::Frame) {
        ctx.set_visuals(egui::Visuals::dark());
        ctx.style_mut(|s| s.interaction.selectable_labels = false);
        self.undoer.feed_state(
            std::time::SystemTime::now()
                .duration_since(UNIX_EPOCH)
                .expect("time went backwards")
                .as_secs_f64(), 
            &self.full_state
        );
        if self.current_modal_dialog.is_open {
            let modal = Modal::new(Id::new("MainModal")).show(ctx, |ui| {
                match self.current_modal_dialog.window_type {
                    ModalWindowType::ConfirmSave => {
                        ui.set_width(400.0);
                        
                        ui.label(RichText::new("Create new graph").size(24.0));
                        ui.label(RichText::new("Are you sure you want to create a new graph? Unsaved changes will be lost.").size(16.0));

                        egui::Sides::new().show(
                            ui,
                |_ui| {},
                |ui| {
                            let btn_no = ui.add_sized([120., 30.], Button::new(RichText::new("No").size(18.0)));
                            let btn_yes = ui.add_sized([120., 30.], Button::new(RichText::new("Yes").size(18.0)));
                            if btn_no.clicked() {
                                ui.close();
                            }
                            if btn_yes.clicked() {
                                self.new_graph(ctx);
                                ui.close();
                            }
                        });
                    }
                    ModalWindowType::None => {}
                }
            });
            if modal.should_close() {
                self.current_modal_dialog.is_open = false;
            }
        }
        egui::TopBottomPanel::top("top").show(ctx, |ui| {
            egui::MenuBar::new().ui(ui, |ui: &mut egui::Ui| {
                if ui.button("Compile").clicked()
                    || ctx.input(|i| i.modifiers.command && i.key_pressed(egui::Key::R)) {
                    if let Err(e) =
                        compile_graph(&self.state().graph, self.user_state(), 
                            #[cfg(feature = "nongame_asset_build")]&self.editor_config)
                    {
                        MessageDialog::new()
                            .set_level(rfd::MessageLevel::Error)
                            .set_title("Compile failed")
                            .set_buttons(rfd::MessageButtons::Ok)
                            .set_description(e.to_string())
                            .show();
                    }
                }
                // User pressed the "Save" button or
                if ui.button("Save").clicked()
                    || ctx.input(|i| i.modifiers.command && i.key_pressed(egui::Key::S))
                    
                {
                    // is path set? if yes then save, if not promt the user first
                    let mut perform_save: bool = true;
                    if self.user_state().save_file_path.is_none() {
                        perform_save = self.dialog_change_save_file();
                        self.update_titlebar(ctx);
                    }
                    if perform_save {
                        if let Err(e) = self.perform_save(None) {
                            MessageDialog::new()
                                .set_level(rfd::MessageLevel::Error)
                                .set_title("Save failed")
                                .set_buttons(rfd::MessageButtons::Ok)
                                .set_description(e.to_string())
                                .show();
                        }
                    }
                    // else it was most likely cancelled.
                }
                if (ui.button("Save as...").clicked()
                    || ctx.input(|i| {
                        i.modifiers.command && i.modifiers.shift && i.key_pressed(egui::Key::S)
                    }))
                    && self.dialog_change_save_file()
                {
                    // TODO: DRY
                    if let Err(e) = self.perform_save(None) {
                        MessageDialog::new()
                            .set_level(rfd::MessageLevel::Error)
                            .set_title("Save failed")
                            .set_buttons(rfd::MessageButtons::Ok)
                            .set_description(e.to_string())
                            .show();
                    }
                    self.update_titlebar(ctx);
                }
                if ui.button("Open").clicked() {
                    let chosen_file = FileDialog::new()
                        .add_filter("Pulse Graph Editor State", &["ron"])
                        .pick_file();
                    if let Some(filepath) = &chosen_file {
                        if self.handle_open_file(filepath).is_ok() {
                            self.update_titlebar(ctx);
                        }
                    }
                }
                let mut should_update_title = false;
                ctx.input(|i| {
                    if let Some(dropped_file) = i.raw.dropped_files.first() {
                        if let Some(path) = &dropped_file.path {
                            if self.handle_open_file(path).is_ok() {
                                // defer title update after handling the DND event, otherwise we freeze due to Windows OLE bug.
                                should_update_title = true;
                            }
                        }
                    }
                });
                if should_update_title {
                    self.update_titlebar(ctx);
                }
                if ui.button("New").clicked()
                    && !self.state().graph.nodes.is_empty() {
                        self.current_modal_dialog.is_open = true;
                        self.current_modal_dialog.window_type = ModalWindowType::ConfirmSave;
                    }
                if ui.button("Undo").clicked()
                {
                    if let Some(prev_state) = self.undoer.undo(&self.full_state) {
                        self.full_state = prev_state.clone();
                    }
                }
                if !ctx.wants_keyboard_input() 
                    && ctx.input(|i| i.modifiers.shift && i.key_pressed(egui::Key::D)) {
                    let selected_nodes: Vec<_> = self.state().selected_nodes.to_vec();
                    let mut new_nodes: Vec<_> = vec![];
                    for node_id in selected_nodes {
                        new_nodes.push(
                            self.clone_node(node_id, Vec2::new(20.0, 20.0))
                        );
                    }
                    self.state_mut().selected_nodes = new_nodes;
                }
                ui.with_layout(egui::Layout::right_to_left(egui::Align::TOP), |ui| {
                    if ui.button("Check for updates").clicked() {
                        thread::spawn(move || {
                            if let Err(e) = smol::block_on(PulseGraphEditor::check_for_updates()) {
                                MessageDialog::new()
                                    .set_level(rfd::MessageLevel::Error)
                                    .set_title("Update check failed")
                                    .set_buttons(rfd::MessageButtons::Ok)
                                    .set_description(e.to_string())
                                    .show();
                            }
                        });
                    }
                    ui.label(env!("CARGO_PKG_VERSION"));
                });
            });
        });
        let mut output_scheduled_for_deletion: usize = usize::MAX; // we can get away with just one reference (it's not like the user can click more than one at once)
        let mut variable_scheduled_for_deletion: usize = usize::MAX;
        let mut output_node_updates = vec![];
        egui::SidePanel::left("left_panel").show(ctx, |ui| {
            egui::CollapsingHeader::new("Advanced")
                .default_open(false)
                .show(ui, |ui| {
                    ui.horizontal(|ui| {
                        ui.label("Graph domain").on_hover_text("Suggests which context the graph can be used in, and what features are available.");
                        ui.text_edit_singleline(&mut self.user_state_mut().graph_domain);
                    });
                    ui.horizontal(|ui| {
                        ui.label("Graph sub-type").on_hover_text("The type on which the graph will be ran on eg. point entity/model entity/panel.");
                        ui.text_edit_singleline(&mut self.user_state_mut().graph_subtype);
                    });
                });
            egui::ScrollArea::vertical().show(ui, |ui| {
                ui.label("Outputs:");
                if ui.button("Add output").clicked() {
                    self.user_state_mut()
                        .outputs_dropdown_choices
                        .push(PulseValueType::PVAL_INT(None));
                    self.user_state_mut().public_outputs.push(OutputDefinition {
                        name: String::default(),
                        typ: PulseValueType::PVAL_INT(None),
                        typ_old: PulseValueType::PVAL_INT(None),
                    });
                }
                for (idx, outputdef) in self.full_state.user_state.public_outputs.iter_mut().enumerate() {
                    ui.add_space(4.0);
                    egui::Frame::default()
                        .inner_margin(8.0)
                        .fill(egui::Color32::from_rgba_unmultiplied(36, 36, 36, 255))
                        .stroke(ui.visuals().widgets.noninteractive.bg_stroke)
                        .show(ui, |ui| {
                        ui.horizontal(|ui| {
                            if ui.button("X").clicked() {
                                output_scheduled_for_deletion = idx;
                            }
                            ui.add(egui::TextEdit::singleline(&mut outputdef.name)
                                .font(TextStyle::Heading)
                                .hint_text("Output name")
                            );
                        });
                        ui.horizontal(|ui| {
                            ui.label("Param type");
                            ComboBox::from_id_salt(format!("output{idx}"))
                                .selected_text(outputdef.typ.get_ui_name())
                                .show_ui(ui, |ui| {
                                    for typ in PulseValueType::get_variable_supported_types() {
                                        let name = typ.get_ui_name();
                                        ui.selectable_value(&mut outputdef.typ,
                                            typ,
                                            name
                                        );
                                    }
                                });
                        });
                        if outputdef.typ != outputdef.typ_old {
                            let node_ids: Vec<_> = self.full_state.state.graph.iter_nodes().collect();
                            for nodeid in node_ids {
                                let node = self.full_state.state.graph.nodes.get(nodeid).unwrap();
                                if node.user_data.template == PulseNodeTemplate::FireOutput {
                                    let inp = node.get_input("outputName");
                                    let val = self
                                        .full_state
                                        .state
                                        .graph
                                        .get_input(inp.unwrap())
                                        .value()
                                        .clone()
                                        .try_output_name()
                                        .unwrap();
                                    if outputdef.name == val {
                                        output_node_updates.push((nodeid, outputdef.name.clone()));
                                    }
                                }
                            }
                            outputdef.typ_old = outputdef.typ.clone();
                        }
                    });
                }
                ui.separator();
                ui.label("Variables:");
                if ui.button("Add variable").clicked() {
                    self.user_state_mut()
                        .outputs_dropdown_choices
                        .push(PulseValueType::PVAL_INT(None));
                    self.user_state_mut().variables.push(PulseVariable {
                        name: String::default(),
                        typ_and_default_value: PulseValueType::PVAL_INT(None),
                        data_type: PulseDataType::Scalar,
                        default_value_buffer: String::default(),
                    });
                }
                for (idx, var) in self.user_state_mut().variables.iter_mut().enumerate() {
                    ui.add_space(4.0);
                    egui::Frame::default()
                        .inner_margin(8.0)
                        .fill(egui::Color32::from_rgba_unmultiplied(36, 36, 36, 255))
                        .stroke(ui.visuals().widgets.noninteractive.bg_stroke)
                        .show(ui, |ui| {
                        ui.horizontal(|ui| {
                            if ui.button("X").clicked() {
                                variable_scheduled_for_deletion = idx;
                            }
                            ui.add(egui::TextEdit::singleline(&mut var.name)
                                .font(TextStyle::Heading)
                                .hint_text("Variable name")
                            );
                        });
                        ui.horizontal(|ui| {
                            ui.label("Param type");
                            ComboBox::from_id_salt(format!("var{idx}"))
                                .selected_text(var.typ_and_default_value.get_ui_name())
                                .show_ui(ui, |ui| {
                                    for typ in PulseValueType::get_variable_supported_types() {
                                        let name = typ.get_ui_name();
                                        if ui.selectable_value(&mut var.typ_and_default_value,
                                            typ,
                                            name
                                        ).clicked() {
                                            // if the type is changed, update the variable data.
                                            update_variable_data(var);
                                        }
                                    }
                                });
                        });
                        ui.horizontal(|ui| {
                            // change the label text if we're working on an EHandle type, as it can't have a default value.
                            // the internal value will be used and updated approperiately as the ehandle type instead of the default value.
                            match &var.typ_and_default_value {
                                PulseValueType::PVAL_EHANDLE(_) => ui.label("EHandle class"),
                                PulseValueType::PVAL_ARRAY(_) => ui.label("Array type"),
                                _ => ui.label("Default value"),
                            };

                            match &mut var.typ_and_default_value {
                                PulseValueType::PVAL_BOOL_VALUE(value) => {
                                    ui.checkbox(
                                        value.get_or_insert_default(), ""
                                    );
                                }
                                PulseValueType::PVAL_VEC2(value) => {
                                    ui.add(egui::DragValue::new(&mut value.get_or_insert_default().x).prefix("X: "));
                                    ui.add(egui::DragValue::new(&mut value.get_or_insert_default().y).prefix("Y: "));
                                }
                                PulseValueType::PVAL_VEC3(value)
                                | PulseValueType::PVAL_VEC3_LOCAL(value)
                                | PulseValueType::PVAL_QANGLE(value) => {
                                    ui.add(egui::DragValue::new(&mut value.get_or_insert_default().x).prefix("X: "));
                                    ui.add(egui::DragValue::new(&mut value.get_or_insert_default().y).prefix("Y: "));
                                    ui.add(egui::DragValue::new(&mut value.get_or_insert_default().z).prefix("Z: "));
                                }
                                PulseValueType::PVAL_VEC4(value) => {
                                    ui.add(egui::DragValue::new(&mut value.get_or_insert_default().x).prefix("X: "));
                                    ui.add(egui::DragValue::new(&mut value.get_or_insert_default().y).prefix("Y: "));
                                    ui.add(egui::DragValue::new(&mut value.get_or_insert_default().z).prefix("Z: "));
                                    ui.add(egui::DragValue::new(&mut value.get_or_insert_default().w).prefix("W: "));
                                }
                                PulseValueType::PVAL_COLOR_RGB(value) => {
                                    let color = value.get_or_insert_default();
                                    // there's probably a better way, but our type system is a mess right now, I can't be bothered.
                                    let mut arr = [color.x / 255.0, color.y / 255.0, color.z / 255.0];
                                    if ui.color_edit_button_rgb(&mut arr).changed() {
                                        color.x = arr[0] * 255.0;
                                        color.y = arr[1] * 255.0;
                                        color.z = arr[2] * 255.0;
                                    }
                                }
                                PulseValueType::PVAL_RESOURCE(resource_type, value) => {
                                    let resource_type_val = resource_type.get_or_insert_with(Default::default);
                                    if ui.add(egui::TextEdit::singleline(resource_type_val)
                                        .hint_text("Type")
                                        .desired_width(40.0)).changed() 
                                        && resource_type_val.trim().is_empty() {
                                            *resource_type = None;
                                        }
                            
                                    ui.add(egui::TextEdit::singleline(value.get_or_insert_default()).hint_text("Resource path"));
                                }
                                PulseValueType::PVAL_GAMETIME(value) => {
                                    ui.add(egui::DragValue::new(value.get_or_insert_default()).speed(0.01));
                                }
                                PulseValueType::PVAL_ARRAY(inner_type) => {
                                    // TODO: make it recursive, so we can have more nested types.
                                    ComboBox::from_id_salt(format!("var{idx}_inner"))
                                        .selected_text(inner_type.get_ui_name())
                                        .show_ui(ui, |ui| {
                                            for typ in PulseValueType::get_variable_supported_types() {
                                                let name = typ.get_ui_name();
                                                ui.selectable_value(inner_type,
                                                    Box::from(typ),
                                                    name);
                                            }
                                        });
                                }
                                PulseValueType::DOMAIN_ENTITY_NAME 
                                | PulseValueType::PVAL_SNDEVT_GUID(_)
                                | PulseValueType::PVAL_TRANSFORM(_)
                                | PulseValueType::PVAL_TRANSFORM_WORLDSPACE(_) => {}
                                _ => {
                                    if ui.text_edit_singleline(&mut var.default_value_buffer).changed() {
                                        update_variable_data(var);
                                    }
                                }
                            }
                                
                        });
                        });
                }
            });
        });
        if output_scheduled_for_deletion != usize::MAX {
            self.user_state_mut()
                .public_outputs
                .remove(output_scheduled_for_deletion);
        }
        if variable_scheduled_for_deletion != usize::MAX {
            self.user_state_mut()
                .variables
                .remove(variable_scheduled_for_deletion);
        }

        let mut prepended_responses: Vec<NodeResponse<PulseGraphResponse, PulseNodeData>> = vec![];
        if ctx.input(|i| i.key_released(egui::Key::Delete)) {
            // delete selected nodes
            for node_id in self.state().selected_nodes.iter() {
                prepended_responses.push(NodeResponse::DeleteNodeUi(*node_id));
            }
        }

        let graph_response = egui::CentralPanel::default()
            .show(ctx, |ui| {
                self.full_state.state.draw_graph_editor(
                    ui,
                    AllMyNodeTemplates {
                        game_function_count: self.user_state().bindings.gamefunctions.len()
                    },
                    &mut self.full_state.user_state,
                    prepended_responses,
                )
            })
            .inner;

        for node_response in graph_response.node_responses {
            // handle all responses generated by the graph ui...
            match node_response {
                NodeResponse::User(user_event) => {
                    match user_event {
                        // node that supports adding parameters is trying to add one
                        PulseGraphResponse::AddOutputParam(node_id, name, datatype) => {
                            self.state_mut().graph.add_output_param(
                                node_id,
                                name,
                                datatype,
                            );
                        }
                        PulseGraphResponse::AddCustomInputParam(
                            node_id,
                            name,
                            datatype,
                            valuetype,
                            paramkind,
                            autoindex
                        ) => {
                            let param_list = &mut self.state.graph.nodes.get_mut(node_id).unwrap().user_data.added_inputs;
                            let idx = param_list.len();
                            let name = if autoindex {
                                format!("{name}{}", idx)
                            } else {
                                name
                            };
                            let input_id = self.state.graph.add_input_param(
                                node_id,
                                name,
                                datatype,
                                valuetype,
                                paramkind,
                                true
                            );
                            self.state.graph.nodes.get_mut(node_id).unwrap().user_data.added_inputs.push(input_id);
                        }
                        PulseGraphResponse::RemoveCustomInputParam(node_id, input_id) => {
                            let param_list = &mut self.state.graph.nodes.get_mut(node_id).unwrap().user_data.added_inputs;
                            if let Some(pos) = param_list.iter().position(|x| *x == input_id) {
                                param_list.remove(pos);
                            }
                            self.state.graph.remove_input_param(input_id);
                        }
                        PulseGraphResponse::RemoveOutputParam(node_id, name) => {
                            // node that supports adding parameters is removing one
                            let param = self
                                .state()
                                .graph
                                .nodes
                                .get(node_id)
                                .unwrap()
                                .get_output(&name)
                                .unwrap();
                            self.state_mut().graph.remove_output_param(param);
                        }
                        PulseGraphResponse::ChangeOutputParamType(node_id, name) => {
                            self.update_output_node_param(node_id, &name, "param");
                        }
                        PulseGraphResponse::ChangeVariableParamType(node_id, name) => {
                            self.update_node_inputs_outputs_types(node_id, &name, None);
                        }
                        PulseGraphResponse::ChangeParamType(node_id, name, typ) => {
                            self.update_node_inputs_outputs_types(node_id, &name, Some(typ));
                        }
                        PulseGraphResponse::ChangeEventBinding(node_id, bindings) => {
                            //let node = self.state.graph.nodes.get_mut(node_id).unwrap();
                            self.update_event_binding_params(&node_id, &bindings);
                        }
                        PulseGraphResponse::ChangeFunctionBinding(node_id, bindings) => {
                            //let node = self.state.graph.nodes.get_mut(node_id).unwrap();
                            self.update_library_binding_params(&node_id, &bindings);
                        }
                        PulseGraphResponse::ChangeRemoteNodeId(node_id, node_id_refrence) => {
                            self.update_remote_node_params(&node_id, &node_id_refrence);
                        }
                        PulseGraphResponse::UpdatePolymorphicTypes(node_id) => {
                            if let Err(e) = self.update_polymorphic_output_types(node_id, None, None) {
                                println!("[UI] Warning: Failed to update polymorphic output types: {e}");
                            }
                        }
                    }
                }
                NodeResponse::DeleteNodeFull { node_id, .. } => {
                    self.user_state_mut().exposed_nodes.remove(node_id);
                }
                NodeResponse::CreatedNode(node_id) => {
                    // This stuff is actually insane btw.
                    // if the node is a library binding, then update the parameters
                    if let PulseNodeTemplate::LibraryBindingAssigned { binding } 
                        = self.state().graph.nodes.get(node_id).unwrap().user_data.template {
                        let binding_index = binding;
                        let binding_opt = self.user_state().get_library_binding_from_index(&binding_index).cloned();
                        if let Some(binding) = binding_opt {
                            self.update_library_binding_params(&node_id, &binding);
                        }
                    }
                    self.feed_undo_state();
                }
                NodeResponse::ConnectEventEnded { output, input: _ , input_hook: _} => {
                    let graph = &self.state().graph;
                    let node_id = graph.get_output(output).node;
                    if let Err(e) = self.update_polymorphic_output_types(node_id, None, None) {
                        println!("[UI] Warning: Failed to update polymorphic output types: {e}");
                    }
                }
                _ => {}
            }
        }
        for (nodeid, name) in output_node_updates {
            self.update_output_node_param(nodeid, &name, "param");
        }
    }
}<|MERGE_RESOLUTION|>--- conflicted
+++ resolved
@@ -155,14 +155,9 @@
         let mut sound_event_nodes = vec![];
         let mut entfire_nodes = vec![];
         let mut call_func_nodes = vec![];
-<<<<<<< HEAD
+        let mut listen_entity_output_nodes = vec![];
         for node_id in self.full_state.state.graph.iter_nodes().collect::<Vec<_>>() {
             let node = match self.full_state.state.graph.nodes.get_mut(node_id) {
-=======
-        let mut listen_entity_output_nodes = vec![];
-        for node_id in self.state.graph.iter_nodes().collect::<Vec<_>>() {
-            let node = match self.state.graph.nodes.get_mut(node_id) {
->>>>>>> 0ae1f1af
                 Some(node) => node,
                 None => continue,
             };
@@ -208,17 +203,11 @@
                             });
 
                         if let Some(target_node_id) = target_node_id {
-<<<<<<< HEAD
                             if let Some(target_node) = self.state().graph.nodes.get(target_node_id) {
-                                if target_node.user_data.template == PulseNodeTemplate::Function {
-                                    call_func_nodes.push(node_id);
-=======
-                            if let Some(target_node) = self.state.graph.nodes.get(target_node_id) {
                                 match target_node.user_data.template {
                                     PulseNodeTemplate::Function => { call_func_nodes.push(node_id); },
                                     PulseNodeTemplate::ListenForEntityOutput => { listen_entity_output_nodes.push(node_id); },
                                     _ => {}
->>>>>>> 0ae1f1af
                                 }
                             }
                         }
@@ -280,9 +269,9 @@
             );
         }
         for node_id in listen_entity_output_nodes {
-            let node = self.state.graph.nodes.get_mut(node_id).unwrap();
+            let node = self.state_mut().graph.nodes.get_mut(node_id).unwrap();
             if let Ok(o) = node.get_output("outAction") { 
-                self.state.graph.remove_output_param(o);
+                self.state_mut().graph.remove_output_param(o);
             }
         }
         // this fills out the default domain and subdomain if they're not set at launch time
@@ -582,7 +571,7 @@
                 let types = pulse_value_type_to_node_types(&new_type.unwrap_or_default());
                 let inputs = node.user_data.added_inputs.clone();
                 for inp in inputs {
-                    let param = self.state.graph.get_input_mut(inp);
+                    let param = self.state_mut().graph.get_input_mut(inp);
                     param.typ = types.0.clone();
                     param.value = types.1.clone();
                 }
@@ -692,14 +681,10 @@
                 self.state_mut().graph.remove_input_param(input);
             }
         }
-<<<<<<< HEAD
+        for output in output_ids {
+            self.state_mut().graph.remove_output_param(output);
+        }
         if let Some(reference_node) = self.state().graph.nodes.get(*node_id_refrence) {
-=======
-        for output in output_ids {
-            self.state.graph.remove_output_param(output);
-        }
-        if let Some(reference_node) = self.state.graph.nodes.get(*node_id_refrence) {
->>>>>>> 0ae1f1af
             let reference_node_template = reference_node.user_data.template;
             match reference_node_template {
                 PulseNodeTemplate::ListenForEntityOutput => {
@@ -744,7 +729,7 @@
                         InputParamKind::ConstantOnly,
                         true,
                     );
-                    self.state.graph.add_output_param(
+                    self.state_mut().graph.add_output_param(
                         *node_id,
                         "outAction".into(),
                         PulseDataType::Action,
@@ -767,7 +752,7 @@
                         InputParamKind::ConnectionOnly,
                         true,
                     );
-                    self.state.graph.add_output_param(
+                    self.state_mut().graph.add_output_param(
                         *node_id,
                         "outAction".into(),
                         PulseDataType::Action,
@@ -1625,14 +1610,14 @@
                             paramkind,
                             autoindex
                         ) => {
-                            let param_list = &mut self.state.graph.nodes.get_mut(node_id).unwrap().user_data.added_inputs;
+                            let param_list = &mut self.state_mut().graph.nodes.get_mut(node_id).unwrap().user_data.added_inputs;
                             let idx = param_list.len();
                             let name = if autoindex {
                                 format!("{name}{}", idx)
                             } else {
                                 name
                             };
-                            let input_id = self.state.graph.add_input_param(
+                            let input_id = self.state_mut().graph.add_input_param(
                                 node_id,
                                 name,
                                 datatype,
@@ -1640,14 +1625,14 @@
                                 paramkind,
                                 true
                             );
-                            self.state.graph.nodes.get_mut(node_id).unwrap().user_data.added_inputs.push(input_id);
+                            self.state_mut().graph.nodes.get_mut(node_id).unwrap().user_data.added_inputs.push(input_id);
                         }
                         PulseGraphResponse::RemoveCustomInputParam(node_id, input_id) => {
-                            let param_list = &mut self.state.graph.nodes.get_mut(node_id).unwrap().user_data.added_inputs;
+                            let param_list = &mut self.state_mut().graph.nodes.get_mut(node_id).unwrap().user_data.added_inputs;
                             if let Some(pos) = param_list.iter().position(|x| *x == input_id) {
                                 param_list.remove(pos);
                             }
-                            self.state.graph.remove_input_param(input_id);
+                            self.state_mut().graph.remove_input_param(input_id);
                         }
                         PulseGraphResponse::RemoveOutputParam(node_id, name) => {
                             // node that supports adding parameters is removing one
