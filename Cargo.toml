[package]
name = "pulseedit"
version = "0.3.2"
edition = "2021"
rust-version = "1.87"
build = "src/build.rs"

[lib]
name = "libpulseedit"
crate-type = ["rlib"]

[dependencies]
eframe = "0.32.1"
anyhow = "1.0"
serde = { version = "1.0.219", features = ["derive"] }
image = "0.24.3"
slotmap = "1.0.7"
egui-file-dialog = "0.8.0"
rand = "0.8.5"
serde_json = "1.0.137"
egui_node_graph2 = { path = "egui_node_graph2"}
rfd = "0.15.2"
ron = "0.10.1"
self_update = { version = "0.42.0", features = ["archive-zip"], default-features = false }
open = "5.3.2"
smol = "2.0.2"
strum = "0.27.2"
strum_macros = "0.27.2"
<<<<<<< HEAD
delegate = "0.13.4"
=======
keyvalues3 = "1.1.0"
>>>>>>> 0ae1f1af

[build-dependencies]
embed-resource = "3.0.5"

[features]
default = ["persistence"]
persistence = ["egui_node_graph2/persistence", "eframe/persistence"]
nongame_asset_build = []

[profile.dev]
split-debuginfo = "packed"<|MERGE_RESOLUTION|>--- conflicted
+++ resolved
@@ -26,11 +26,8 @@
 smol = "2.0.2"
 strum = "0.27.2"
 strum_macros = "0.27.2"
-<<<<<<< HEAD
 delegate = "0.13.4"
-=======
 keyvalues3 = "1.1.0"
->>>>>>> 0ae1f1af
 
 [build-dependencies]
 embed-resource = "3.0.5"
